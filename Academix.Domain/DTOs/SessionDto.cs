﻿using Academix.Domain.Enums;
using System;
using System.Collections.Generic;
using System.Linq;
using System.Text;
using System.Threading.Tasks;

namespace Academix.Domain.DTOs
{
    public class SessionDto
    {
<<<<<<< HEAD
        public Guid Id { get; set; }
=======
        public Guid SessionRequestId { get; set; }

>>>>>>> 5b868945
        public Guid StudentId { get; set; }
        public string StudentName { get; set; } = string.Empty;
        public Guid TeacherId { get; set; }
        public string TeacherName { get; set; }

        // Session Details
        public string Subject { get; set; } = string.Empty;
        public string Description { get; set; } = string.Empty;
        public int PointsAmount { get; set; }

        // Timing
        public DateTime ScheduledStartTime { get; set; }
     
        public int PlannedDurationMinutes { get; set; }
      

      
      
    }
}<|MERGE_RESOLUTION|>--- conflicted
+++ resolved
@@ -9,12 +9,8 @@
 {
     public class SessionDto
     {
-<<<<<<< HEAD
-        public Guid Id { get; set; }
-=======
         public Guid SessionRequestId { get; set; }
 
->>>>>>> 5b868945
         public Guid StudentId { get; set; }
         public string StudentName { get; set; } = string.Empty;
         public Guid TeacherId { get; set; }
