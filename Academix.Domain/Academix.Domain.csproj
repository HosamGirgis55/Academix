﻿<Project Sdk="Microsoft.NET.Sdk">

  <PropertyGroup>
    <TargetFramework>net8.0</TargetFramework>
    <ImplicitUsings>enable</ImplicitUsings>
    <Nullable>enable</Nullable>
  </PropertyGroup>

<<<<<<< HEAD
=======
  <ItemGroup>
    <PackageReference Include="Microsoft.AspNetCore.Identity.EntityFrameworkCore" Version="8.0.17" />
    <PackageReference Include="Microsoft.EntityFrameworkCore.Abstractions" Version="8.0.17" />
  </ItemGroup>

>>>>>>> 7227fde4
</Project><|MERGE_RESOLUTION|>--- conflicted
+++ resolved
@@ -6,12 +6,10 @@
     <Nullable>enable</Nullable>
   </PropertyGroup>
 
-<<<<<<< HEAD
-=======
+
   <ItemGroup>
     <PackageReference Include="Microsoft.AspNetCore.Identity.EntityFrameworkCore" Version="8.0.17" />
     <PackageReference Include="Microsoft.EntityFrameworkCore.Abstractions" Version="8.0.17" />
   </ItemGroup>
 
->>>>>>> 7227fde4
 </Project>