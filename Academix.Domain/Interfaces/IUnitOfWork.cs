--- conflicted
+++ resolved
@@ -4,7 +4,6 @@
 {
     public interface IUnitOfWork : IDisposable
     {
-<<<<<<< HEAD
         ICountryRepository Countries { get; }
         INationalityRepository Nationalities { get; }
         IPositionRepository Positions { get; }
@@ -13,9 +12,7 @@
         ILevelRepository Level { get; }
         IFieldRepository Field { get; }
         ICommunicationRepository Communication { get; }
-=======
         IGenericRepository<T> Repository<T>() where T : class;
->>>>>>> 7227fde4
         Task<int> SaveChangesAsync(CancellationToken cancellationToken = default);
         Task BeginTransactionAsync();
         Task CommitTransactionAsync();
