using Microsoft.EntityFrameworkCore;
using System.ComponentModel.DataAnnotations.Schema;
using System.Text.Json.Serialization;
using System.Collections.Generic;

namespace Academix.Domain.Entities
{
    public class Student : BaseEntity
    {
<<<<<<< HEAD
        
        
         
=======

        public string? Bio { get; set; } = string.Empty;
        public string? Github { get; set; } = string.Empty;
        public StudentSkiles? studentSkiles { get; set; }
        public Guid? Level { get; set; }
        [ForeignKey("Level")]
        public level? LevelNavigation { get; set; }
        public bool ConnectPrograming { get; set; } = false;

        // Navigation property to ApplicationUser
        public Guid? GraduationStatus { get; set; }
        [ForeignKey("GraduationStatus")]
        public GraduationStatus? GraduationStatusNavigation { get; set; }
        public Guid? SpecialistId { get; set; }
        [ForeignKey("SpecialistId")]
        public Specialist? SpecialistNavigation { get; set; }
        public List<ProblemSolving>? ProblemSolveing { get; set; }
>>>>>>> e78eb245
        public string UserId { get; set; }
        [ForeignKey("UserId")]
        public ApplicationUser User { get; set; }

<<<<<<< HEAD
        // Basic Info
        public string Bio { get; set; }
        public string Github { get; set; }
        public bool ConnectProgramming { get; set; }
        public string ProfilePictureUrl { get; set; }

        // Foreign Keys
        public Guid NationalityId { get; set; }
        public Country Nationality { get; set; }

        public Guid ResidenceCountryId { get; set; }
        public Country ResidenceCountry { get; set; }

        public Guid LevelId { get; set; }
        public Level Level { get; set; }

        public Guid GraduationStatusId { get; set; }
        public GraduationStatus GraduationStatus { get; set; }

        public Guid SpecialistId { get; set; }
        public Specialization Specialist { get; set; }

        // Collections
        public List<StudentSkill> Skills { get; set; } = new();
        public List<StudentExperience> Experiences { get; set; } = new();

        // Learning Interests
        public List<LearningInterestsStudent>? LearningInterests { get; set; } = new();
    }
    public class LearningInterestsStudent : BaseEntity
    {
        public Guid StudentId { get; set; }
        public Guid LearningInterestId { get; set; }
        public Student Students { get; set; }
        public LearningInterest LearningInterests { get; set; }
    }

    public class LearningInterest:BaseEntity
    {
        public string NameAr { get; set; }
        public string NameEn { get; set; }
        public List<LearningInterestsStudent>? LearningInterests { get; set; } = new();

=======
    }
    public class ProblemSolvingStudent : BaseEntity
    {
        public Guid ProblemSolvingId { get; set; }
        [ForeignKey("ProblemSolvingId")]
        public ProblemSolving ProblemSolving { get; set; }
        public Guid StudentId { get; set; }
        [ForeignKey("StudentId")]
        public Student Student { get; set; }
    }
    public class ProblemSolving : BaseEntity
    {
        public string? NameAr { get; set; }
        public string? NameEn { get; set; }
        
        public Guid StudentId { get; set; }
        [ForeignKey("StudentId")]
        public List<Student>? Student { get; set; }
    }
    public class StudentSkiles : BaseEntity
    {
        public Guid StudentId { get; set; }
        [ForeignKey("StudentId")]
        public Student Student { get; set; }
        public Guid SkilleId { get; set; }
        [ForeignKey("SkilleId")]
        public Skille Skille { get; set; }
    }
    public class Skille: BaseEntity
    {
        public string NameAr { get; set; }
        public string NameEn { get; set; }
        public ICollection<Student> Students { get; set; }
    }
    public class  level:BaseEntity
    {
       public string NameAr { get; set; } 
       public string NameEn { get; set; } 
    }
    public class Specialist :BaseEntity
    {
        public string NameEn { get; set; }
        public string NameAr { get; set; }

        public ICollection<Student> students { get; set; }
    }
    public class GraduationStatus : BaseEntity
    {
        public StudentSkiles? studentSkiles { get; set; }

        public string NameEn { get; set; }
        public string NameAr { get; set; }
        public ICollection<Student> students { get; set; }
>>>>>>> e78eb245
    }


} <|MERGE_RESOLUTION|>--- conflicted
+++ resolved
@@ -7,34 +7,13 @@
 {
     public class Student : BaseEntity
     {
-<<<<<<< HEAD
         
         
          
-=======
-
-        public string? Bio { get; set; } = string.Empty;
-        public string? Github { get; set; } = string.Empty;
-        public StudentSkiles? studentSkiles { get; set; }
-        public Guid? Level { get; set; }
-        [ForeignKey("Level")]
-        public level? LevelNavigation { get; set; }
-        public bool ConnectPrograming { get; set; } = false;
-
-        // Navigation property to ApplicationUser
-        public Guid? GraduationStatus { get; set; }
-        [ForeignKey("GraduationStatus")]
-        public GraduationStatus? GraduationStatusNavigation { get; set; }
-        public Guid? SpecialistId { get; set; }
-        [ForeignKey("SpecialistId")]
-        public Specialist? SpecialistNavigation { get; set; }
-        public List<ProblemSolving>? ProblemSolveing { get; set; }
->>>>>>> e78eb245
         public string UserId { get; set; }
         [ForeignKey("UserId")]
         public ApplicationUser User { get; set; }
 
-<<<<<<< HEAD
         // Basic Info
         public string Bio { get; set; }
         public string Github { get; set; }
@@ -78,61 +57,6 @@
         public string NameEn { get; set; }
         public List<LearningInterestsStudent>? LearningInterests { get; set; } = new();
 
-=======
-    }
-    public class ProblemSolvingStudent : BaseEntity
-    {
-        public Guid ProblemSolvingId { get; set; }
-        [ForeignKey("ProblemSolvingId")]
-        public ProblemSolving ProblemSolving { get; set; }
-        public Guid StudentId { get; set; }
-        [ForeignKey("StudentId")]
-        public Student Student { get; set; }
-    }
-    public class ProblemSolving : BaseEntity
-    {
-        public string? NameAr { get; set; }
-        public string? NameEn { get; set; }
-        
-        public Guid StudentId { get; set; }
-        [ForeignKey("StudentId")]
-        public List<Student>? Student { get; set; }
-    }
-    public class StudentSkiles : BaseEntity
-    {
-        public Guid StudentId { get; set; }
-        [ForeignKey("StudentId")]
-        public Student Student { get; set; }
-        public Guid SkilleId { get; set; }
-        [ForeignKey("SkilleId")]
-        public Skille Skille { get; set; }
-    }
-    public class Skille: BaseEntity
-    {
-        public string NameAr { get; set; }
-        public string NameEn { get; set; }
-        public ICollection<Student> Students { get; set; }
-    }
-    public class  level:BaseEntity
-    {
-       public string NameAr { get; set; } 
-       public string NameEn { get; set; } 
-    }
-    public class Specialist :BaseEntity
-    {
-        public string NameEn { get; set; }
-        public string NameAr { get; set; }
-
-        public ICollection<Student> students { get; set; }
-    }
-    public class GraduationStatus : BaseEntity
-    {
-        public StudentSkiles? studentSkiles { get; set; }
-
-        public string NameEn { get; set; }
-        public string NameAr { get; set; }
-        public ICollection<Student> students { get; set; }
->>>>>>> e78eb245
     }
 
 
