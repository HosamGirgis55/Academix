--- conflicted
+++ resolved
@@ -11,13 +11,6 @@
 {
     public class Teacher : BaseEntity
     {
-<<<<<<< HEAD
-=======
-        // Navigation property to ApplicationUser
-        public List<Educations>? Educations { get; set; }
-        public List<Certificate>? Certificate { get; set; }
-
->>>>>>> e78eb245
         public string UserId { get; set; }
         [ForeignKey("UserId")]
         public ApplicationUser User { get; set; }
@@ -69,26 +62,4 @@
 
         public Teacher Teacher { get; set; }
     }
-<<<<<<< HEAD
-=======
-    [Owned]
-    public class Certificate
-    {
-        public string Name { get; set; }
-        public string CertificateUrl { get; set; }
-        public string Description { get; set; }
-        public DateTime IssuedDate { get; set; }
-        public string IssuedBy { get; set; }
-    }
-    [Owned]
-    public class Educations
-    {
-        public string Degree { get; set; }
-        public string Institution { get; set; }
-        public DateTime StartDate { get; set; }
-        public DateTime EndDate { get; set; }
-        public string FieldOfStudy { get; set; }
-    }
-
->>>>>>> e78eb245
 }