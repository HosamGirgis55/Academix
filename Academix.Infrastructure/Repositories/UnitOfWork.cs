using Academix.Domain.Interfaces;
using Academix.Infrastructure.Data;
using Microsoft.EntityFrameworkCore.Storage;

namespace Academix.Infrastructure.Repositories
{
    public class UnitOfWork : IUnitOfWork
    {
        private readonly ApplicationDbContext _context;
        private IDbContextTransaction? _transaction;
        private readonly Dictionary<Type, object> _repositories = new();

        private readonly Dictionary<Type, object> _repositories = new();
        public UnitOfWork(ApplicationDbContext context)
        {
            _context = context;
        }

<<<<<<< HEAD
        private TInterface GetRepository<TInterface, TImplementation>()
        where TInterface : class
        where TImplementation : TInterface
        {
            var type = typeof(TInterface);
            if (_repositories.TryGetValue(type, out var repo))
            {
                return (TInterface)repo;
            }

            var instance = (TInterface)Activator.CreateInstance(typeof(TImplementation), _context)!;
            _repositories[type] = instance;
            return instance;
        }

        public ICountryRepository Countries => GetRepository<ICountryRepository, CountryRepository>();
        public INationalityRepository Nationalities => GetRepository<INationalityRepository, NationalityRepository>();
        public IPositionRepository Positions => GetRepository<IPositionRepository, PositionRepository>();
        public ISpecializationRepository Specialization => GetRepository<ISpecializationRepository, SpecializationRepository>();
        public IExperiencesRepository Experiences => GetRepository<IExperiencesRepository, ExperiencesRepository>();
        public ILevelRepository Level => GetRepository<ILevelRepository, LevelRepository>();
        public IFieldRepository Field => GetRepository<IFieldRepository, FieldRepository>();

        public ICommunicationRepository Communication => GetRepository<ICommunicationRepository,CommunicationRepository>();


=======
        public IGenericRepository<T> Repository<T>() where T : class
        {
            if (_repositories.ContainsKey(typeof(T)))
            {
                return (IGenericRepository<T>)_repositories[typeof(T)];
            }

            var repository = new GenericRepository<T>(_context);
            _repositories.Add(typeof(T), repository);
            return repository;
        }

>>>>>>> 7227fde4
        public async Task<int> SaveChangesAsync(CancellationToken cancellationToken = default)
        {
            return await _context.SaveChangesAsync(cancellationToken);
        }

        public async Task BeginTransactionAsync()
        {
            _transaction = await _context.Database.BeginTransactionAsync();
        }

        public async Task CommitTransactionAsync()
        {
            try
            {
                await _context.SaveChangesAsync();
                if (_transaction != null)
                {
                    await _transaction.CommitAsync();
                }
            }
            catch
            {
                await RollbackTransactionAsync();
                throw;
            }
            finally
            {
                if (_transaction != null)
                {
                    await _transaction.DisposeAsync();
                    _transaction = null;
                }
            }
        }

        public async Task RollbackTransactionAsync()
        {
            try
            {
                if (_transaction != null)
                {
                    await _transaction.RollbackAsync();
                }
            }
            finally
            {
                if (_transaction != null)
                {
                    await _transaction.DisposeAsync();
                    _transaction = null;
                }
            }
        }

        public void Dispose()
        {
            _transaction?.Dispose();
            _context.Dispose();
        }
    }
} <|MERGE_RESOLUTION|>--- conflicted
+++ resolved
@@ -16,7 +16,6 @@
             _context = context;
         }
 
-<<<<<<< HEAD
         private TInterface GetRepository<TInterface, TImplementation>()
         where TInterface : class
         where TImplementation : TInterface
@@ -43,7 +42,6 @@
         public ICommunicationRepository Communication => GetRepository<ICommunicationRepository,CommunicationRepository>();
 
 
-=======
         public IGenericRepository<T> Repository<T>() where T : class
         {
             if (_repositories.ContainsKey(typeof(T)))
@@ -56,7 +54,6 @@
             return repository;
         }
 
->>>>>>> 7227fde4
         public async Task<int> SaveChangesAsync(CancellationToken cancellationToken = default)
         {
             return await _context.SaveChangesAsync(cancellationToken);
