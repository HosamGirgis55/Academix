﻿using Academix.Application.Common.Models;
using MediatR;
using System;
using System.Collections.Generic;
using System.Linq;
using System.Text;
using System.Threading.Tasks;

namespace Academix.Application.Features.Dashboard.Commands.AddSkills
{
    public class AddSkillsCommand : IRequest<Result>
    {
<<<<<<< HEAD
        public string NameEn { get; set; }

=======
        public string NameAr { get; set; } = string.Empty;
        public string NameEn { get; set; } = string.Empty;
>>>>>>> 28c20b6c
    }
}<|MERGE_RESOLUTION|>--- conflicted
+++ resolved
@@ -10,12 +10,7 @@
 {
     public class AddSkillsCommand : IRequest<Result>
     {
-<<<<<<< HEAD
-        public string NameEn { get; set; }
-
-=======
         public string NameAr { get; set; } = string.Empty;
         public string NameEn { get; set; } = string.Empty;
->>>>>>> 28c20b6c
     }
 }