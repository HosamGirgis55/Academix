--- conflicted
+++ resolved
@@ -27,13 +27,8 @@
             try
             {
                 // Check if skill already exists (case-insensitive)
-<<<<<<< HEAD
-                var exists = await _unitOfWork.Skills
-                    .AnyAsync(s => s.NameEn.ToLower() == request.NameEn.ToLower());
-=======
                 var existsAr = await _unitOfWork.Skills
                     .AnyAsync(s => s.NameAr.ToLower() == request.NameAr.ToLower());
->>>>>>> 28c20b6c
 
                 var existsEn = await _unitOfWork.Skills
                     .AnyAsync(s => s.NameEn.ToLower() == request.NameEn.ToLower());
@@ -53,14 +48,9 @@
                 // Create and save new skill
                 var skill = new Skill
                 {
-<<<<<<< HEAD
-                    NameAr = string.Empty,
-                    NameEn = request.NameEn
-=======
                     NameAr = request.NameAr.Trim(),
                     NameEn = request.NameEn.Trim(),
                     CreatedAt = DateTime.UtcNow
->>>>>>> 28c20b6c
                 };
 
                 await _unitOfWork.Skills.AddAsync(skill);
