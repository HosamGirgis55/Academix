using System;
using System.Collections.Generic;
using System.Threading;
using System.Threading.Tasks;
using Academix.Application.Common.Interfaces;
using Academix.Application.Common.Models;
using Academix.Domain.Entities;
using Academix.Domain.Enums;
using Academix.Domain.Interfaces;
using MediatR;
using Microsoft.AspNetCore.Identity;
using System.Linq;

namespace Academix.Application.Features.Students.Commands.RegisterStudent
{
    public class RegisterStudentCommandHandler : IRequestHandler<RegisterStudentCommand, Result>
    {
        private readonly UserManager<ApplicationUser> _userManager;
        private readonly IUnitOfWork _unitOfWork;
        private readonly ILocalizationService _localizationService;
        private readonly IEmailService _emailService;

        public RegisterStudentCommandHandler(
            UserManager<ApplicationUser> userManager, 
            IUnitOfWork unitOfWork,
            ILocalizationService localizationService,
            IEmailService emailService)
        {
            _userManager = userManager;
            _unitOfWork = unitOfWork;
            _localizationService = localizationService;
            _emailService = emailService;
        }

        public async Task<Result> Handle(RegisterStudentCommand request, CancellationToken cancellationToken)
        {
            try
            {
                // Check if user exists
                var existingUser = await _userManager.FindByEmailAsync(request.Email);
                if (existingUser != null)
                {
                    return Result.Failure(_localizationService.GetLocalizedString("UserAlreadyExists"));
                }

                // Check if country exists
                var countryExists = await _unitOfWork.Repository<Country>()
                    .GetByIdAsync(request.ResidenceCountryId);
                
                if (countryExists == null)
                {
                    return Result.Failure(_localizationService.GetLocalizedString("CountryNotFound"));
                }

                // Create ApplicationUser
                var user = new ApplicationUser
                {
                    UserName = request.Email,
                    Email = request.Email,
                    FirstName = request.FirstName,
                    LastName = request.LastName,
<<<<<<< HEAD
                    Gender = (Gender)request.Gender,
                    CountryId = request.ResidenceCountryId,
=======
                    NationalityId = request.NatinalityId,
                    gender = request.Gender,
                    CountryId = request.CountryId,
>>>>>>> e78eb245
                    ProfilePictureUrl = request.ProfilePictureUrl,
                    CreatedAt = DateTime.UtcNow,
                    EmailConfirmed = false
                };

                var result = await _userManager.CreateAsync(user, request.Password);
                if (!result.Succeeded)
                {
                    var errors = string.Join(", ", result.Errors.Select(e => e.Description));
                    return Result.Failure($"{_localizationService.GetLocalizedString("UserCreationFailed")}: {errors}");
                }
                List<ProblemSolving> problemSolving = new List<ProblemSolving>();
                foreach (var problem in request.ProblemSolveing ?? new List<ProblemSolveingDTO>())
                {
                    problemSolving.Add(new ProblemSolving
                    {
                        Id = problem.Id,

                    });
                }

<<<<<<< HEAD
                // Add to Student role
                await _userManager.AddToRoleAsync(user, "Student");
                var LearningInterestsRequests = new List<LearningInterestsStudent>();
                foreach (var G in request.LearningInterests)
                {
                    LearningInterestsRequests.Add(new LearningInterestsStudent
                    {
                        LearningInterestId = G.LearningInterestId,

                    });
                }

                // Create Student
=======
              
                // Create Student entity
>>>>>>> e78eb245
                var student = new Student
                {
                    UserId = user.Id,
<<<<<<< HEAD
                    User = user,
                    Bio = request.Bio,
                    Github = request.Github,
                    ConnectProgramming = request.ConnectProgramming,
                    ProfilePictureUrl = request.ProfilePictureUrl,
                    NationalityId = request.NationalityId,
                    ResidenceCountryId = request.ResidenceCountryId,
                    LevelId = request.LevelId,
                    GraduationStatusId = request.GraduationStatusId,
                    SpecialistId = request.SpecialistId,
                    Skills = new List<StudentSkill>(),
                    Experiences = new List<StudentExperience>(),
                    LearningInterests = LearningInterestsRequests
                };

                // Add Skills
                if (request.Skills != null)
                {
                    foreach (var skill in request.Skills)
                    {
                        student.Skills.Add(new StudentSkill
                        {
                            StudentId = student.Id,
                            SkillId = skill.SkillId
                         });
                    }
                }

                // Add Experiences
                if (request.Experiences != null)
                {
                    foreach (var platform in request.Experiences)
                    {
                        student.Experiences.Add(new StudentExperience
                        {
                            StudentId = student.Id,
                            ExperienceId = platform.Id,
                         
                        });
                    }
                }

                await _unitOfWork.Students.AddAsync(student);
                await _unitOfWork.SaveChangesAsync();

=======
                    CreatedAt = DateTime.UtcNow,

                    UpdatedAt = DateTime.UtcNow,
                   Level = request.LevelId,
                    GraduationStatus = request.GraduationStatusId,
                    SpecialistId = request.SpecialistId,   
                    Bio = request.Bio,
                    Github = request.Github,
                    ConnectPrograming = request.ConnectPrograming,
                    ProblemSolveing = problemSolving,
                    




                };
                
                // Add student to repository
                await _unitOfWork.Repository<Student>().AddAsync(student);
                await _unitOfWork.SaveChangesAsync();


                List<StudentSkiles> StudentSkill = new List<StudentSkiles>();
                foreach (var problem in request.Skills ?? new List<StudentSkillDTO>())
                {
                    await _unitOfWork.Repository<StudentSkiles>().AddAsync(new StudentSkiles
                    {
                        StudentId = student.Id,
                        Id = problem.SkillId,

                    });

                   
                }

                // Add user to Student role (create role if needed)
                await _userManager.AddToRoleAsync(user, "Student");

>>>>>>> e78eb245
                // Generate and send email verification OTP
                var otp = await _userManager.GenerateEmailConfirmationTokenAsync(user);
                var emailSent = await _emailService.SendRegistrationConfirmationAsync(user.Email!, otp);

<<<<<<< HEAD
                return Result.Success();
=======
                var response = new StudentRegistrationResponse
                {
                    UserId = user.Id,
                    StudentId = student.Id,
                    Email = user.Email!,
                    FullName = $"{user.FirstName} {user.LastName}",
                    Message = emailSent 
                        ? _localizationService.GetLocalizedString("StudentRegisteredSuccessfullyCheckEmail")
                        : _localizationService.GetLocalizedString("StudentRegisteredSuccessfully"),
                   
                     RequiresEmailVerification = true,
                  
                };

                return Result<StudentRegistrationResponse>.Success(response);
>>>>>>> e78eb245
            }
            catch (Exception ex)
            {
                return Result.Failure($"{_localizationService.GetLocalizedString("RegistrationFailed")}: {ex.Message}");
            }
        }
    }
} <|MERGE_RESOLUTION|>--- conflicted
+++ resolved
@@ -59,14 +59,8 @@
                     Email = request.Email,
                     FirstName = request.FirstName,
                     LastName = request.LastName,
-<<<<<<< HEAD
                     Gender = (Gender)request.Gender,
                     CountryId = request.ResidenceCountryId,
-=======
-                    NationalityId = request.NatinalityId,
-                    gender = request.Gender,
-                    CountryId = request.CountryId,
->>>>>>> e78eb245
                     ProfilePictureUrl = request.ProfilePictureUrl,
                     CreatedAt = DateTime.UtcNow,
                     EmailConfirmed = false
@@ -85,10 +79,6 @@
                     {
                         Id = problem.Id,
 
-                    });
-                }
-
-<<<<<<< HEAD
                 // Add to Student role
                 await _userManager.AddToRoleAsync(user, "Student");
                 var LearningInterestsRequests = new List<LearningInterestsStudent>();
@@ -102,14 +92,9 @@
                 }
 
                 // Create Student
-=======
-              
-                // Create Student entity
->>>>>>> e78eb245
                 var student = new Student
                 {
                     UserId = user.Id,
-<<<<<<< HEAD
                     User = user,
                     Bio = request.Bio,
                     Github = request.Github,
@@ -155,69 +140,11 @@
                 await _unitOfWork.Students.AddAsync(student);
                 await _unitOfWork.SaveChangesAsync();
 
-=======
-                    CreatedAt = DateTime.UtcNow,
-
-                    UpdatedAt = DateTime.UtcNow,
-                   Level = request.LevelId,
-                    GraduationStatus = request.GraduationStatusId,
-                    SpecialistId = request.SpecialistId,   
-                    Bio = request.Bio,
-                    Github = request.Github,
-                    ConnectPrograming = request.ConnectPrograming,
-                    ProblemSolveing = problemSolving,
-                    
-
-
-
-
-                };
-                
-                // Add student to repository
-                await _unitOfWork.Repository<Student>().AddAsync(student);
-                await _unitOfWork.SaveChangesAsync();
-
-
-                List<StudentSkiles> StudentSkill = new List<StudentSkiles>();
-                foreach (var problem in request.Skills ?? new List<StudentSkillDTO>())
-                {
-                    await _unitOfWork.Repository<StudentSkiles>().AddAsync(new StudentSkiles
-                    {
-                        StudentId = student.Id,
-                        Id = problem.SkillId,
-
-                    });
-
-                   
-                }
-
-                // Add user to Student role (create role if needed)
-                await _userManager.AddToRoleAsync(user, "Student");
-
->>>>>>> e78eb245
                 // Generate and send email verification OTP
                 var otp = await _userManager.GenerateEmailConfirmationTokenAsync(user);
                 var emailSent = await _emailService.SendRegistrationConfirmationAsync(user.Email!, otp);
 
-<<<<<<< HEAD
                 return Result.Success();
-=======
-                var response = new StudentRegistrationResponse
-                {
-                    UserId = user.Id,
-                    StudentId = student.Id,
-                    Email = user.Email!,
-                    FullName = $"{user.FirstName} {user.LastName}",
-                    Message = emailSent 
-                        ? _localizationService.GetLocalizedString("StudentRegisteredSuccessfullyCheckEmail")
-                        : _localizationService.GetLocalizedString("StudentRegisteredSuccessfully"),
-                   
-                     RequiresEmailVerification = true,
-                  
-                };
-
-                return Result<StudentRegistrationResponse>.Success(response);
->>>>>>> e78eb245
             }
             catch (Exception ex)
             {
